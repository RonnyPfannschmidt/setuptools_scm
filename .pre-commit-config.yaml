repos:
-   repo: https://github.com/pre-commit/pre-commit-hooks
    rev: v5.0.0
    hooks:
    -   id: trailing-whitespace
    -   id: check-yaml
    -   id: debug-statements

- repo: https://github.com/astral-sh/ruff-pre-commit
<<<<<<< HEAD
  rev: v0.12.0
=======
  rev: v0.12.3
>>>>>>> 400626dc
  hooks:
    - id: ruff
      args: [--fix, --exit-non-zero-on-fix, --show-fixes]
    - id: ruff-format

-   repo: https://github.com/pre-commit/mirrors-mypy
    rev: v1.16.1
    hooks:
    -   id: mypy
        args: [--strict]
        language_version: "3.10"
        additional_dependencies:
            - types-setuptools
            - tokenize-rt==3.2.0
            - pytest == 7.1
            - importlib_metadata
            - typing-extensions>=4.5
            - rich

-   repo: https://github.com/scientific-python/cookie
    rev: 2025.05.02
    hooks:
      - id: sp-repo-review<|MERGE_RESOLUTION|>--- conflicted
+++ resolved
@@ -7,11 +7,7 @@
     -   id: debug-statements
 
 - repo: https://github.com/astral-sh/ruff-pre-commit
-<<<<<<< HEAD
-  rev: v0.12.0
-=======
   rev: v0.12.3
->>>>>>> 400626dc
   hooks:
     - id: ruff
       args: [--fix, --exit-non-zero-on-fix, --show-fixes]
