# Changelog

<<<<<<< HEAD
## v9.1.1

### fixed

- fix #1194: correctly handle version keyword when pyproject metadata is missing


## v9.0.3
=======
## v9.1.0

### fixed

- complete reiteration of the decision logic for enabling version inference on setuptools_scm

  - shared logic for the important parts
  - proper deferring based in precedence of finalize options vs version keyword
  - unittestable for the parsing parts and the decision steps


## v9.0.3 (yanked)
>>>>>>> e5223146

### fixed

- fix 1184: verify version is dynamic if the dependency is used as indicator for enabling

## v9.0.2 (yanked)

### Fixed

- fix #1184: in case setuptools-scm is a indirect dependency and no pyproject.toml section exists - don't infer the version


## v9.0.1 (yanked)

### Fixed

- fix #1180: ensure version dumping works when no scm_version is given (problems in downstreams)
- fix #1181: config - reintroduce control over when we expect a section to be present
             as it turns out there's valid use cases where setuptools_scm is not direct part of the dependencies
- add codespell pre-commit hook

## v9.0.0 (yanked)

### Breaking

- fix #1019: pass python version build tags from scm version to results properly

### Added

- add `setuptools-scm` console_scripts entry point to make the CLI directly executable
- make Mercurial command configurable by environment variable `SETUPTOOLS_SCM_HG_COMMAND`
- fix #1099 use file modification times for dirty working directory timestamps instead of current time
- fix #1059: add `SETUPTOOLS_SCM_PRETEND_METADATA` environment variable to override individual ScmVersion fields
- add `scm` parameter support to `get_version()` function for nested SCM configuration
- fix #987: expand documentation on git archival files and add cli tools for good defaults
- fix #311: document github/gitlab ci pipelines that enable auto-upload to test-pypi/pypi
- fix #1022: allow `version_keyword` to override `infer_version` when configuration differs
- fix #554: document `fallback_root` parameter in programmatic usage and configuration


### Changed

- add `pip` to test optional dependencies for improved uv venv compatibility
- migrate to selectable entrypoints for better extensibility
- improve typing for entry_points
- refactor file modification time logic into shared helper function for better maintainability
- reduce complexity of HgWorkdir.get_meta method by extracting focused helper methods
- fix #1150: enable setuptools-scm when we are a build requirement
- feature #1154: add the commit id the the default version file template
- drop scriv
- fix #921: document setuptools version requirements more consistently - 61 as minimum asn 8 as recommended minimum

### Fixed

- fix #1145: ensure GitWorkdir.get_head_date returns consistent UTC dates regardless of local timezone
- fix #687: ensure calendar versioning tests use consistent time context to prevent failures around midnight in non-UTC timezones
- reintroduce Python 3.9 entrypoints shim for compatibility
- fix #1136: update customizing.md to fix missing import
- fix #1001: document the missing version schemes and add examples in the docs
- fix #1115: explicitly document file finder behaviour
- fix #879: add test that validates case different behavior on windows
- migrate git describe command to new scm config
- add support for failing on missing submodules
- fix #279: expand errors when scm can be found upwards and relative_to wasn't used
- fix #577: introduce explicit scmversion node and short node
- fix #1100: add workaround for readthedocs worktress to the docs
- fix #790: document shallow fail for rtd
- fix #474: expand version not found error message to provide clearer guidance about SETUPTOOLS_SCM_PRETEND_VERSION_FOR_* environment variables
- fix #324: document/recommend the v tag prefix
- fix #501: add py.typed
- fix #804: git - use fallback version instead of 0.0 when no version is found at all
- fix #1139: use logging.lastResort instead of a own replica to avoid polluting logging._handlerList
- fix #873: don't infer version in cli if --no-version is given
- fix #535: accept tags from a release action in the gh ui
- fix #1073: explain namespaces for release-branch-semver
- fix #1052: use consistent node hash length across all SCM backends
- fix #1045: reindent the `__all__` in the version template for better readability
- fix #968: harden environment override finding with better normalization and typo suggestions
- fix #846: add support for failing on missing submodules

## v8.3.1

### Fixed

- fixed #1131: allow self-build without importlib_metadata available on python3.9

## v8.3.0

### Fixed

- fix #1013: use modern importlib_metadata in all cases to dedup distribution objects that must shadow based on pythonpath priority
  starting with python 3.10 this is part of python itself

## v8.2.1 (yanked due to legacy python issues)

### Fixed

- fix #1119: also include pre/post release details in version_tuple
- fix #1112: unpin setuptools for own dependencies due to ubuntu lts bugs
- add python 3.13 to the support matrix

## v8.2.0

### Added

- fix #960: add a ``--force-write-version-files`` flag for the cli

### Changed

- fix #950: ensure to pass encodings to io usage
- fix #957: add subprocess timeout control env var
- add sp-repo-review pre-commit hook

### Fixed

- fix #1018: allow non-normalized versions for semver
- fix #1103: respect GIT_CEILING_DIRECTORIES when trying to find git toplevels
- fix #1081: add name normalized pipx entrypoint
- fix #1080: clean pdm from PYTHONPATH to protect mercurial

## v8.1.0

### Changed

- inclusion of `__all__` in autogenerated `version.py` files to aid IDE autoimports

## v8.0.4

### Changed

- introduce scriv for changelog management
- reconfigure local build backend to use an attribute instead of star imports from setuptools
- introduce ruff as a linter
- ensure the setuptools version keyword correctly load pyproject.toml configuration
- add build and wheel to the test requirements for regression testing
- move internal toml handling to own module

### Fixed

- fix #925: allow `write_to` to be an absolute path when it's a subdirectory of the root
- fix #932: ensure type annotations in version file don't cause linter issues
- fix #930: temporary restore `DEFAULT_VERSION_SCHEME` and `DEFAULT_LOCAL_SCHEME` on the `setuptools-scm` package


## v8.0.3

### Fixed

- fix #918 for good - remove external importlib-metadata to avoid source only loop
- fix #926: ensure mypy on python3.8 works with the version file

## v8.0.2

### Fixed

- fix #919: restore legacy version-file behaviour for external callers + add Deprecation warning
- fix #918: use packaging from setuptools for self-build
- fix #914: ignore the deprecated git archival plugin as its integrated now
- fix #912: ensure mypy safety of the version template + regression test
- fix #913: use 240s timeout instead of 20 for `git unshallow`
  to account for large repos or slow connections


## v8.0.1

### Fixed

- update version file template to work on older python versions by using type comments
- ensure tag regex from setup.py is parsed into regex

## v8.0.0

### breaking

- remove legacy version parser api - config arg always required
- turn Configuration into a dataclass
- require configuration to always pass into helpers
- hide file-finders implementation in private module
- renamed setuptools_scm.hacks to setuptools_scm.fallbacks and drop support for pip-egg-info
- remove trace function and use logging instead
- unify `distance=None` and `distance=0` they should mean the same andwhere hiding dirty states that are now explicitly dirty
- depend on later importlib for the full selectable api
- move setuptools integration code to private sub-package
- use normalized dist names for the `SETUPTOOLS_SCM_PRETEND_VERSION_FOR_${DIST_NAME}` env var
- drop support for python 3.7
- introduce `version_file` as replacement for `write_to`
- renamed the project from `setuptools_scm` to `setuptools-scm`

### Added

- created a directory for the vcs-versioning package and added it to pypi
- git: expect main as possible default branch
- drop version_from_scm helper
- trim down exposed public api
- no longer self-call twice in setuptools
- add support for version schemes by import
- chores

    - migrate own metadata to pyproject.toml
    - consolidate version schemes
    - stricter tag typing
    - pre-compiled regex
    - move helpers to private modules

- support passing log levels to SETUPTOOLS_SCM_DEBUG
- support using rich.logging as console log handler if installed
- fix #527: type annotation in default version template
- fix #549: use fallbacks when scm search raises CommandNotFoundError

### Fixed

- fix #883: use HeadersParser to ensure only mime metadata in headers is used
- fix #884: parse calver dates from versions with the v prefix
- don't use a C locale without UTF-8 support, when running commands.

## v7.1.0

- \#748: use `tomllib` from stdlib
- fix #762: handle non-ascii in setup.cfg
- \#752: implement fallback file finders for archives
- \#765: removed coding header in python template
- declared Python 3.11 support
- fix #759: update .git_archival.txt templates match git-describe invocation
- fix #772: fix handling of .git-archival.txt from tagged commit

## v7.0.5

- fixes #742, #745: correctly handle accidentally released archival files

## v7.0.4

- fix #727: correctly handle incomplete archival from setuptools_scm_git_archival
- fix #691: correctly handle specifying root in pyproject.toml
- correct root override check condition (to ensure absolute path matching)
- allow root by the cli to be considered relative to the cli (using abspath)

## v7.0.3

- fix mercurial usage when pip primes a isolated environment
- fix regression for branch names on git + add a test

## v7.0.2

- fix #723 and #722: remove bootstrap dependencies
- ensure we read the distribution name from `setup.cfg` if needed even for `pyproject.toml`

## v7.0.1

- fix #718: Avoid `ModuleNotFoundError` by requiring `importlib_metadata` in `python<3.8`

## v7.0.0

- drop python 3.6 support
- include git archival support
- fix #707: support git version detection even when git protects against mismatched owners
  (common with misconfigured containers, thanks @chrisburr )
- fix #548: correctly handle parsing the commit timestamp of HEAD when `log.showSignature` is set

## v6.4.2

- fix #671: `NoReturn` is not available in painfully dead python 3.6

## v6.4.1

-   fix regression #669: restore get_version signature
-   fix #668: harden the self-test for distribution extras

## 6.4.0

- compatibility adjustments for setuptools \>58
- only put minimal setuptools version into toml extra to warn people with old strict pins
- correctly handle hg-git self-use
- better mercurial detection
- modernize packaging setup
- python 3.10 support
- better handling of setuptools install command deprecation
- consider `pyproject.tomls` when running as command
- use list in git describe command to avoid shell expansions while supporting both windows and posix
- add `--strip-dev` flag to `python -m setuptools_scm` to print the next guessed version cleanly
- ensure no-guess-dev will fail on bad tags instead of generating invalid versions
- ensure we use utc everywhere to avoid confusion

## v6.3.2

- fix #629: correctly convert Version data in tags_to_version parser to avoid errors

## v6.3.1

- fix #625: restore tomli in install_requires after the regression changes in took it out
  and some users never added it even tho they have pyproject.toml files

## v6.3.0

### warning

This release explicitly warns on unsupported setuptools. This
unfortunately has to happen as the legacy `setup_requires` mechanism
incorrectly configures the setuptools working-set when a more recent
setuptools version than available is required.

As all releases of setuptools are affected as the historic mechanism for
ensuring a working setuptools setup was shipping a `ez_setup` file next
to `setup.py`, which would install the required version of setuptools.

This mechanism has long since been deprecated and removed as most people
haven\'t been using it

### Fixed

- fix #612: depend on packaging to ensure version parsing parts
- fix #611: correct the typo that hid away the toml extra and add it in `setup.py` as well
- fix #615: restore support for the git_archive plugin which doesn't pass over the config
- restore the ability to run on old setuptools while to avoid breaking pipelines

## v6.2.0

-   fix #608: resolve tomli dependency issue by making it a hard
    dependency as all intended/supported install options use pip/wheel
    this is only a feature release
-   ensure python 3.10 works

## v6.1.1

-   fix #605: completely disallow bdist_egg - modern enough
    setuptools\>=45 uses pip
-   fix #606: re-integrate and harden toml parsing
-   fix #597: harden and expand support for figuring the current
    distribution name from [pyproject.toml]{.title-ref}
    ([project.name]{.title-ref} or
    [tool.setuptools_scm.dist_name]{.title-ref}) section or
    [setup.cfg]{.title-ref} ([metadata.name]{.title-ref})

## v6.1.0

-   fix #587: don\'t fail file finders when distribution is not given
-   fix #524: new parameters `normalize` and `version_cls` to customize
    the version normalization class.
-   fix #585: switch from toml to tomli for toml 1.0 support
-   fix #591: allow to opt in for searching parent directories in the
    api
-   fix #589: handle yaml encoding using the expected defaults
-   fix #575: recommend storing the version_module inside of
    `mypkg/_version.py`
-   fix #571: accept branches starting with `v` as release branches
-   fix #557: Use `packaging.version` for `version_tuple`
-   fix #544: enhance errors on unsupported python/setuptools versions

## v6.0.1

-   fix #537: drop node_date on old git to avoid errors on missing %cI

## v6.0.0

-   fix #517: drop dead python support \>3.6 required
-   drop dead setuptools support \> 45 required (can install wheels)
-   drop egg building (use wheels)
-   add git node_date metadata to get the commit time-stamp of HEAD
-   allow version schemes to be priority ordered lists of version
    schemes
-   support for calendar versioning (calver) by date

## v5.0.2

-   fix #415: use git for matching prefixes to support the windows
    situation

## v5.0.1

- fix #509: support `SETUPTOOLS_SCM_PRETEND_VERSION_FOR_${DISTRIBUTION_NAME}` for `pyproject.toml`

## v5.0.0

### Breaking changes

-   fix #339: strict errors on missing scm when parsing a scm dir to
    avoid false version lookups
-   fix #337: if relative_to is a directory instead of a file, consider
    it as direct target instead of the containing folder and print a
    warning

### Fixed

-   fix #352: add support for generally ignoring specific vcs roots
-   fix #471: better error for version bump failing on complex but
    accepted tag
-   fix #479: raise indicative error when tags carry non-parsable
    information
-   Add `no-guess-dev` which does no next version guessing,
    just adds `.post1.devN` in case there are new commits after the tag
-   add python3.9
-   enhance documentation
-   consider SOURCE_DATE_EPOCH for versioning
-   add a version_tuple to write_to templates
-   fix #321: add support for the
    `SETUPTOOLS_SCM_PRETEND_VERSION_FOR_${DISTRIBUTION_NAME}` env var to
    target the pretend key
-   fix #142: clearly list supported scm
-   fix #213: better error message for non-zero dev numbers in tags
-   fix #356: add git branch to version on describe failure

## v4.1.2

-   disallow git tags without dots by default again - #449

## v4.1.1

-   drop jaraco.windows from pyproject.toml, allows for wheel builds on
    python2

## v4.1.0

-   include python 3.9 via the deadsnakes action
-   return release_branch_semver scheme (it got dropped in a bad rebase)
-   undo the devendoring of the samefile backport for python2.7 on
    windows
-   re-enable the building of universal wheels
-   fix handling of missing git/hg on python2.7 (python 3 exceptions
    where used)
-   correct the tox flake8 invocation
-   trigger builds on tags again

## v4.0.0

-   Add `parentdir_prefix_version` to support installs from GitHub
    release tarballs.
-   use Coordinated Universal Time (UTC)
-   switch to github actions for ci
-   fix documentation for `tag_regex` and add support for single digit
    versions
-   document handling of enterprise distros with unsupported setuptools
    versions #312
-   switch to declarative metadata
-   drop the internal copy of samefile and use a dependency on
    jaraco.windows on legacy systems
-   select git tags based on the presence of numbers instead of dots
-   enable getting a version form a parent folder prefix
-   add release-branch-semver version scheme
-   make global configuration available to version metadata
-   drop official support for python 3.4

## v3.5.0

-   add `no-local-version` local scheme and improve documentation for
    schemes

## v3.4.4

-   fix #403: also sort out resource warnings when dealing with git file
    finding

## v3.4.3

-   fix #399: ensure the git file finder terminates subprocess after
    reading archive

## v3.4.2

-   fix #395: correctly transfer tag regex in the Configuration
    constructor
-   rollback \--first-parent for git describe as it turns out to be a
    regression for some users

## v3.4.1

-   pull in #377 to fix #374: correctly set up the default version
    scheme for pyproject usage. this bugfix got missed when rushing the
    release.

## v3.4.0

-   fix #181 - add support for projects built under setuptools
    declarative config by way of the
    setuptools.finalize_distribution_options hook in Setuptools 42.
-   fix #305 - ensure the git file finder closes file descriptors even
    when errors happen
-   fix #381 - clean out env vars from the git hook system to ensure
    correct function from within
-   modernize docs wrt importlib.metadata

*edited*

-   use \--first-parent for git describe

## v3.3.3

-   add eggs for python3.7 and 3.8 to the deploy

## v3.3.2

-   fix #335 - fix python3.8 support and add builds for up to python3.8

## v3.3.1

-   fix #333 (regression from #198) - use a specific fallback root when
    calling fallbacks. Remove old hack that resets the root when
    fallback entrypoints are present.

## v3.3.0

-   fix #198 by adding the `fallback_version` option, which sets the
    version to be used when everything else fails.

## v3.2.0

\* fix #303 and #283 by adding the option `git_describe_command` to
allow the user to control the way that [git describe]{.title-ref} is
called.

## v3.1.0

-   fix #297 - correct the invocation in version_from_scm and deprecate
    it as its exposed by accident
-   fix #298 - handle git file listing on empty repositories
-   fix #268 - deprecate ScmVersion.extra

## v3.0.6

-   fix #295 - correctly handle self install from tarballs

## v3.0.5

-   fix #292 - match leading `V` character as well

    <https://www.python.org/dev/peps/pep-0440/#preceding-v-character>

## v3.0.4

-   re-release of 3.0.3 after fixing the release process

v3.0.3 (pulled from pypi due to a packaging issue) ======

-   fix #286 - duo an oversight a helper function was returning a
    generator instead of a list

## v3.0.2

-   fix a regression from tag parsing - support for multi-dashed
    prefixes - #284

## v3.0.1

-   fix a regression in setuptools_scm.git.parse - reorder arguments so
    the positional invocation from before works as expected #281

## v3.0.0

-   introduce pre-commit and use black
-   print the origin module to help testing
-   switch to src layout (breaking change)
-   no longer alias tag and parsed_version in order to support
    understanding a version parse failure
-   require parse results to be ScmVersion or None (breaking change)
-   fix #266 by requiring the prefix word to be a word again (breaking
    change as the bug allowed arbitrary prefixes while the original
    feature only allowed words\")
-   introduce an internal config object to allow the configuration for
    tag parsing and prefixes (thanks to \@punkadiddle for introducing it
    and passing it through)

## v2.1.0

-   enhance docs for sphinx usage
-   add symlink support to file finder for git #247 (thanks Stéphane
    Bidoul)
-   enhance tests handling win32 (thanks Stéphane Bidoul)

## v2.0.0

-   fix #237 - correct imports in code examples
-   improve mercurial commit detection (thanks Aaron)
-   breaking change: remove support for setuptools before parsed
    versions
-   reintroduce manifest as the travis deploy can\'t use the file finder
-   reconfigure flake8 for future compatibility with black
-   introduce support for branch name in version metadata and support a
    opt-in simplified semver version scheme

## v1.17.0

-   fix regression in git support - use a function to ensure it works in
    egg installed mode

-   actually fail if file finding fails in order to see broken setups
    instead of generating broken dists

    (thanks Mehdi ABAAKOUK for both)

## v1.16.2

-   fix regression in handling git export ignores (thanks Mehdi
    ABAAKOUK)

## v1.16.1

-   fix regression in support for old setuptools versions (thanks Marco
    Clemencic)

## v1.16.0

-   drop support for eol python versions
-   #214 - fix misuse in surrogate-escape api
-   add the node-and-timestamp local version scheme
-   respect git export ignores
-   avoid shlex.split on windows
-   fix #218 - better handling of mercurial edge-cases with tag commits
    being considered as the tagged commit
-   fix #223 - remove the dependency on the internal `SetuptoolsVersion`
    as it was removed after long-standing deprecation

## v1.15.7

-   Fix #174 with #207: Reuse samefile backport as developed in
    jaraco.windows, and only use the backport where samefile is not
    available.

## v1.15.6

-   fix #171 by unpinning the py version to allow a fixed one to get
    installed

## v1.15.5

-   fix #167 by correctly respecting preformatted version metadata from
    PKG-INFO/EGG-INFO

## v1.15.4

-   fix issue #164: iterate all found entry points to avoid errors when
    pip remakes egg-info
-   enhance self-use to enable pip install from github again

## v1.15.3

-   bring back correctly getting our version in the own sdist, finalizes
    #114
-   fix issue #150: strip local components of tags

## v1.15.2

-   fix issue #128: return None when a scm specific parse fails in a
    worktree to ease parse reuse

## v1.15.1

-   fix issue #126: the local part of any tags is discarded when
    guessing new versions
-   minor performance optimization by doing fewer git calls in the usual
    cases

## v1.15.0

-   more sophisticated ignoring of mercurial tag commits when
    considering distance in commits (thanks Petre Mierlutiu)
-   fix issue #114: stop trying to be smart for the sdist and ensure it's
    always correctly using itself
-   update trove classifiers
-   fix issue #84: document using the installed package metadata for
    sphinx
-   fix issue #81: fail more gracious when git/hg are missing
-   address issue #93: provide an experimental api to customize
    behavior on shallow git repos a custom parse function may pick pre
    parse actions to do when using git

## v1.14.1

- fix #109: when detecting a dirty git workdir

  don't consider untracked file (this was a regression due to #86 in v1.13.1)
- consider the distance 0 when the git node is unknown (happens when you haven't committed anything)

## v1.14.0

-   publish bdist_egg for python 2.6, 2.7 and 3.3-3.5
-   fix issue #107 - dont use node if it is None

## v1.13.1

-   fix issue #86 - detect dirty git workdir without tags

## v1.13.0

-   fix regression caused by the fix of #101
    -   assert types for version dumping
    -   strictly pass all versions through parsed version metadata

## v1.12.0

-   fix issue #97 - add support for mercurial plugins
-   fix issue #101 - write version cache even for pretend version
    (thanks anarcat for reporting and fixing)

## v1.11.1

-   fix issue #88 - better docs for sphinx usage (thanks Jason)
-   fix issue #89 - use normpath to deal with windows (thanks Te-jé
    Rodgers for reporting and fixing)

## v1.11.0

-   always run tag_to_version so in order to handle prefixes on old
    setuptools (thanks to Brian May)
-   drop support for python 3.2
-   extend the error message on missing scm metadata (thanks Markus
    Unterwaditzer)
-   fix bug when using callable version_scheme (thanks Esben Haabendal)

## v1.10.1

-   fix issue #73 - in hg pre commit merge, consider parent1 instead of
    failing

## v1.10.0

-   add support for overriding the version number via the environment
    variable SETUPTOOLS_SCM_PRETEND_VERSION

-   fix issue #63 by adding the `--match` parameter to the git describe
    call and prepare the possibility of passing more options to scm
    backends

-   fix issue #70 and #71 by introducing the parse keyword to specify
    custom scm parsing, it's an expert feature, use with caution

    this change also introduces the setuptools_scm.parse_scm_fallback
    entrypoint which can be used to register custom archive fallbacks

## v1.9.0

- Add `relative_to` parameter to `get_version` function, fixes #44 per #45.

## v1.8.0

- fix issue with setuptools wrong version warnings being printed to standard out. User is informed now by distutils-warnings.
- restructure root finding, we now reliably ignore outer scm and prefer PKG-INFO over scm, fixes #43 and #45

## v1.7.0

- correct the url to github thanks David Szotten
- enhance scm not found errors with a note on git tarballs thanks Markus
- add support for `write_to_template`

## v1.6.0

- bail out early if the scm is missing

  this brings issues with git tarballs and older devpi-client releases
  to light, before we would let the setup stay at version 0.0, now
  there is a ValueError

- properly raise errors on write_to misuse (thanks Te-jé Rodgers)

## v1.5.5

- Fix bug on Python 2 on Windows when environment has unicode fields.

## v1.5.4

- Fix bug on Python 2 when version is loaded from existing metadata.

## v1.5.3

- #28: Fix decoding error when PKG-INFO contains non-ASCII.

## v1.5.2

- add zip_safe flag

## v1.5.1

- fix file access bug I missed in 1.5

## v1.5.0

- moved setuptools integration related code to own file
- support storing version strings into a module/text file using the `write_to` configuration parameter

## v1.4.0

- proper handling for sdist
- fix file-finder failure from windows
- reshuffle docs

## v1.3.0

- support setuptools easy_install egg creation details by hardwire-ing the version in the sdist

## v1.2.0

- enhance self-use

## v1.1.0

- enable self-use

## v1.0.0

- documentation enhancements

## v0.26

- rename to setuptools_scm
- split into package, add lots of entry points for extension
- pluggable version schemes

## v0.25

- fix pep440 support this reshuffles the complete code for version guessing

## v0.24

- don't drop dirty flag on node finding
- fix distance for dirty flagged versions
- use dashes for time again, its normalisation with setuptools
- remove the own version attribute, it was too fragile to test for
- include file finding
- handle edge cases around dirty tagged versions

## v0.23

- windows compatibility fix (thanks stefan) drop samefile since it`s missing in some python2 versions on windows
- add tests to the source tarballs

## v0.22

- windows compatibility fix (thanks stefan) use samefile since it does path normalisation

## v0.21

- fix the own version attribute (thanks stefan)

## v0.20

- fix issue 11: always take git describe long format to avoid the source of the ambiguity
- fix issue 12: add a `__version__` attribute via pkginfo

## v0.19

- configurable next version guessing
- fix distance guessing (thanks stefan)<|MERGE_RESOLUTION|>--- conflicted
+++ resolved
@@ -1,6 +1,5 @@
 # Changelog
 
-<<<<<<< HEAD
 ## v9.1.1
 
 ### fixed
@@ -8,8 +7,13 @@
 - fix #1194: correctly handle version keyword when pyproject metadata is missing
 
 
-## v9.0.3
-=======
+## v9.1.1
+
+### fixed
+
+- fix #1194: correctly handle version keyword when pyproject metadata is missing
+
+
 ## v9.1.0
 
 ### fixed
@@ -21,8 +25,8 @@
   - unittestable for the parsing parts and the decision steps
 
 
+
 ## v9.0.3 (yanked)
->>>>>>> e5223146
 
 ### fixed
 
