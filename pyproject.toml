--- conflicted
+++ resolved
@@ -1,11 +1,3 @@
 [build-system]
-<<<<<<< HEAD
-requires = [
-    "setuptools>=42",  # needed by setup.py, otherwise only on python<3.8
-    "wheel",
-    "packaging; python_version >= '3.8'",
-]
-=======
 requires = ["setuptools>=45", "wheel"]
->>>>>>> 7ee541d3
 build-backend = "setuptools.build_meta"