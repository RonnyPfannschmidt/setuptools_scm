import datetime
import warnings
import re
import time
import os

from .config import Configuration
from .utils import trace, iter_entry_points

try:
    from packaging.version import Version
except ImportError:
    import pkg_resources

    Version = pkg_resources.packaging.version.Version


SEMVER_MINOR = 2
SEMVER_PATCH = 3
SEMVER_LEN = 3


class NonNormalizedVersion:
    """A non-normalizing version handler.

    You can use this class to disable all version verification and normalization.
    For example you can use this to avoid git release candidate version tags
    ("1.0.0-rc1") to be normalized to "1.0.0rc1". Only use this if you fully
    trust the version tags.
    """

    def __init__(self, tag):
        self.tag = tag

    def __repr__(self):
        return self.tag


def _get_version_cls(config):
    """Return the class to use for versions normalization based on configuration"""

    if not config.normalize:
        if config.version_cls is not None:
<<<<<<< HEAD
            raise ValueError(f"Providing a custom `version_cls` is not permitted when "
                             f"`normalize=False`")
=======
            raise ValueError(
                f"Providing a custom `version_cls` is not permitted when `normalize=False`"
            )
>>>>>>> 20bc3de7

        return NonNormalizedVersion
    else:
        # Use custom class if provided, default to packaging or pkg_resources
        return config.version_cls or Version


def _parse_version_tag(tag, config):
    tagstring = tag if not isinstance(tag, str) else str(tag)
    match = config.tag_regex.match(tagstring)

    result = None
    if match:
        if len(match.groups()) == 1:
            key = 1
        else:
            key = "version"

        result = {
            "version": match.group(key),
            "prefix": match.group(0)[: match.start(key)],
            "suffix": match.group(0)[match.end(key) :],
        }

    trace(f"tag '{tag}' parsed to {result}")
    return result


def callable_or_entrypoint(group, callable_or_name):
    trace("ep", (group, callable_or_name))

    if callable(callable_or_name):
        return callable_or_name

    for ep in iter_entry_points(group, callable_or_name):
        trace("ep found:", ep.name)
        return ep.load()


def tag_to_version(tag, config=None):
    """
    take a tag that might be prefixed with a keyword and return only the version part
    :param config: optional configuration object
    """
    trace("tag", tag)

    if not config:
        config = Configuration()

    tagdict = _parse_version_tag(tag, config)
    if not isinstance(tagdict, dict) or not tagdict.get("version", None):
        warnings.warn(f"tag {tag!r} no version found")
        return None

    version = tagdict["version"]
    trace("version pre parse", version)

    if tagdict.get("suffix", ""):
        warnings.warn(
            "tag {!r} will be stripped of its suffix '{}'".format(
                tag, tagdict["suffix"]
            )
        )

    version_cls = _get_version_cls(config)
    version = version_cls(version)
    trace("version", repr(version))

    return version


def tags_to_versions(tags, config=None):
    """
    take tags that might be prefixed with a keyword and return only the version part
    :param tags: an iterable of tags
    :param config: optional configuration object
    """
    result = []
    for tag in tags:
        tag = tag_to_version(tag, config=config)
        if tag:
            result.append(tag)
    return result


class ScmVersion:
    def __init__(
        self,
        tag_version,
        distance=None,
        node=None,
        dirty=False,
        preformatted=False,
        branch=None,
        config=None,
        node_date=None,
        **kw,
    ):
        if kw:
            trace("unknown args", kw)
        self.tag = tag_version
        if dirty and distance is None:
            distance = 0
        self.distance = distance
        self.node = node
        self.node_date = node_date
        self.time = datetime.datetime.utcfromtimestamp(
            int(os.environ.get("SOURCE_DATE_EPOCH", time.time()))
        )
        self._extra = kw
        self.dirty = dirty
        self.preformatted = preformatted
        self.branch = branch
        self.config = config

    @property
    def extra(self):
        warnings.warn(
            "ScmVersion.extra is deprecated and will be removed in future",
            category=DeprecationWarning,
            stacklevel=2,
        )
        return self._extra

    @property
    def exact(self):
        return self.distance is None

    def __repr__(self):
        return self.format_with(
            "<ScmVersion {tag} d={distance} n={node} d={dirty} b={branch}>"
        )

    def format_with(self, fmt, **kw):
        return fmt.format(
            time=self.time,
            tag=self.tag,
            distance=self.distance,
            node=self.node,
            dirty=self.dirty,
            branch=self.branch,
            node_date=self.node_date,
            **kw,
        )

    def format_choice(self, clean_format, dirty_format, **kw):
        return self.format_with(dirty_format if self.dirty else clean_format, **kw)

    def format_next_version(self, guess_next, fmt="{guessed}.dev{distance}", **kw):
        guessed = guess_next(self.tag, **kw)
        return self.format_with(fmt, guessed=guessed)


def _parse_tag(tag, preformatted, config):
    if preformatted:
        return tag
    version_cls = _get_version_cls(config)
    if not isinstance(tag, version_cls):
        tag = tag_to_version(tag, config)
    return tag


def meta(
    tag,
    distance=None,
    dirty=False,
    node=None,
    preformatted=False,
    branch=None,
    config=None,
    **kw,
):
    if not config:
        warnings.warn(
            "meta invoked without explicit configuration,"
            " will use defaults where required."
        )
    parsed_version = _parse_tag(tag, preformatted, config)
    trace("version", tag, "->", parsed_version)
    assert parsed_version is not None, "Can't parse version %s" % tag
    return ScmVersion(
        parsed_version, distance, node, dirty, preformatted, branch, config, **kw
    )


def guess_next_version(tag_version):
    version = _strip_local(str(tag_version))
    return _bump_dev(version) or _bump_regex(version)


def _strip_local(version_string):
    public, sep, local = version_string.partition("+")
    return public


def _bump_dev(version):
    if ".dev" not in version:
        return

    prefix, tail = version.rsplit(".dev", 1)
    if tail != "0":
        raise ValueError(
            "choosing custom numbers for the `.devX` distance "
            "is not supported.\n "
            "The {version} can't be bumped\n"
            "Please drop the tag or create a new supported one".format(version=version)
        )
    return prefix


def _bump_regex(version):
    match = re.match(r"(.*?)(\d+)$", version)
    if match is None:
        raise ValueError(
            "{version} does not end with a number to bump, "
            "please correct or use a custom version scheme".format(version=version)
        )
    else:
        prefix, tail = match.groups()
        return "%s%d" % (prefix, int(tail) + 1)


def guess_next_dev_version(version):
    if version.exact:
        return version.format_with("{tag}")
    else:
        return version.format_next_version(guess_next_version)


def guess_next_simple_semver(version, retain, increment=True):
    try:
        parts = [int(i) for i in str(version).split(".")[:retain]]
    except ValueError:
        raise ValueError(f"{version} can't be parsed as numeric version")
    while len(parts) < retain:
        parts.append(0)
    if increment:
        parts[-1] += 1
    while len(parts) < SEMVER_LEN:
        parts.append(0)
    return ".".join(str(i) for i in parts)


def simplified_semver_version(version):
    if version.exact:
        return guess_next_simple_semver(version.tag, retain=SEMVER_LEN, increment=False)
    else:
        if version.branch is not None and "feature" in version.branch:
            return version.format_next_version(
                guess_next_simple_semver, retain=SEMVER_MINOR
            )
        else:
            return version.format_next_version(
                guess_next_simple_semver, retain=SEMVER_PATCH
            )


def release_branch_semver_version(version):
    if version.exact:
        return version.format_with("{tag}")
    if version.branch is not None:
        # Does the branch name (stripped of namespace) parse as a version?
        branch_ver = _parse_version_tag(version.branch.split("/")[-1], version.config)
        if branch_ver is not None:
            branch_ver = branch_ver["version"]
            if branch_ver[0] == "v":
                # Allow branches that start with 'v', similar to Version.
                branch_ver = branch_ver[1:]
            # Does the branch version up to the minor part match the tag? If not it
            # might be like, an issue number or something and not a version number, so
            # we only want to use it if it matches.
            tag_ver_up_to_minor = str(version.tag).split(".")[:SEMVER_MINOR]
            branch_ver_up_to_minor = branch_ver.split(".")[:SEMVER_MINOR]
            if branch_ver_up_to_minor == tag_ver_up_to_minor:
                # We're in a release/maintenance branch, next is a patch/rc/beta bump:
                return version.format_next_version(guess_next_version)
    # We're in a development branch, next is a minor bump:
    return version.format_next_version(guess_next_simple_semver, retain=SEMVER_MINOR)


def release_branch_semver(version):
    warnings.warn(
        "release_branch_semver is deprecated and will be removed in future. "
        + "Use release_branch_semver_version instead",
        category=DeprecationWarning,
        stacklevel=2,
    )
    return release_branch_semver_version(version)


def no_guess_dev_version(version):
    if version.exact:
        return version.format_with("{tag}")
    else:
        return version.format_with("{tag}.post1.dev{distance}")


def date_ver_match(ver):
    match = re.match(
        (
            r"^(?P<date>(?P<year>\d{2}|\d{4})(?:\.\d{1,2}){2})"
            r"(?:\.(?P<patch>\d*)){0,1}?$"
        ),
        str(ver),
    )
    return match


def guess_next_date_ver(version, node_date=None, date_fmt=None):
    """
    same-day -> patch +1
    other-day -> today

    distance is always added as .devX
    """
    match = date_ver_match(version)
    if match is None:
        raise ValueError(
            "{version} does not correspond to a valid versioning date, "
            "please correct or use a custom version scheme".format(version=version)
        )
    # deduct date format if not provided
    if date_fmt is None:
        date_fmt = "%Y.%m.%d" if len(match.group("year")) == 4 else "%y.%m.%d"
    head_date = node_date or datetime.date.today()
    # compute patch
    tag_date = datetime.datetime.strptime(match.group("date"), date_fmt).date()
    if tag_date == head_date:
        patch = match.group("patch") or "0"
        patch = int(patch) + 1
    else:
        if tag_date > head_date:
            # warn on future times
            warnings.warn(
                "your previous tag  ({}) is ahead your node date ({})".format(
                    tag_date, head_date
                )
            )
        patch = 0
    next_version = "{node_date:{date_fmt}}.{patch}".format(
        node_date=head_date, date_fmt=date_fmt, patch=patch
    )
    # rely on the Version object to ensure consistency (e.g. remove leading 0s)
    # TODO: support for intentionally non-normalized date versions
    next_version = str(Version(next_version))
    return next_version


def calver_by_date(version):
    if version.exact and not version.dirty:
        return version.format_with("{tag}")
    # TODO: move the release-X check to a new scheme
    if version.branch is not None and version.branch.startswith("release-"):
        branch_ver = _parse_version_tag(version.branch.split("-")[-1], version.config)
        if branch_ver is not None:
            ver = branch_ver["version"]
            match = date_ver_match(ver)
            if match:
                return ver
    return version.format_next_version(guess_next_date_ver, node_date=version.node_date)


def _format_local_with_time(version, time_format):

    if version.exact or version.node is None:
        return version.format_choice(
            "", "+d{time:{time_format}}", time_format=time_format
        )
    else:
        return version.format_choice(
            "+{node}", "+{node}.d{time:{time_format}}", time_format=time_format
        )


def get_local_node_and_date(version):
    return _format_local_with_time(version, time_format="%Y%m%d")


def get_local_node_and_timestamp(version, fmt="%Y%m%d%H%M%S"):
    return _format_local_with_time(version, time_format=fmt)


def get_local_dirty_tag(version):
    return version.format_choice("", "+dirty")


def get_no_local_node(_):
    return ""


def postrelease_version(version):
    if version.exact:
        return version.format_with("{tag}")
    else:
        return version.format_with("{tag}.post{distance}")


def _get_ep(group, name):
    for ep in iter_entry_points(group, name):
        trace("ep found:", ep.name)
        return ep.load()


def _iter_version_schemes(entrypoint, scheme_value, _memo=None):
    if _memo is None:
        _memo = set()
    if isinstance(scheme_value, str):
        scheme_value = _get_ep(entrypoint, scheme_value)

    if isinstance(scheme_value, (list, tuple)):
        for variant in scheme_value:
            if variant not in _memo:
                _memo.add(variant)
                yield from _iter_version_schemes(entrypoint, variant, _memo=_memo)
    elif callable(scheme_value):
        yield scheme_value


def _call_version_scheme(version, entypoint, given_value, default):
    for scheme in _iter_version_schemes(entypoint, given_value):
        result = scheme(version)
        if result is not None:
            return result
    return default


def format_version(version, **config):
    trace("scm version", version)
    trace("config", config)
    if version.preformatted:
        return version.tag
    main_version = _call_version_scheme(
        version, "setuptools_scm.version_scheme", config["version_scheme"], None
    )
    trace("version", main_version)
    assert main_version is not None
    local_version = _call_version_scheme(
        version, "setuptools_scm.local_scheme", config["local_scheme"], "+unknown"
    )
    trace("local_version", local_version)
    return main_version + local_version<|MERGE_RESOLUTION|>--- conflicted
+++ resolved
@@ -41,14 +41,9 @@
 
     if not config.normalize:
         if config.version_cls is not None:
-<<<<<<< HEAD
-            raise ValueError(f"Providing a custom `version_cls` is not permitted when "
-                             f"`normalize=False`")
-=======
             raise ValueError(
                 f"Providing a custom `version_cls` is not permitted when `normalize=False`"
             )
->>>>>>> 20bc3de7
 
         return NonNormalizedVersion
     else:
